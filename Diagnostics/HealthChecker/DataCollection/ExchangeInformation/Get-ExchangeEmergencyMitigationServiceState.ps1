--- conflicted
+++ resolved
@@ -25,15 +25,9 @@
             Write-Verbose "Exchange Emergency Mitigation Service detected"
             try {
                 $exchangeEmergencyMitigationWinServiceRating = $null
-<<<<<<< HEAD
-                $emergencyMitigationWinService = Get-Service -ComputerName $ComputerName -Name MSExchangeMitigation
+                $emergencyMitigationWinService = Get-Service -ComputerName $ComputerName -Name MSExchangeMitigation -ErrorAction Stop
                 if (($emergencyMitigationWinService.Status.ToString() -eq "Running") -and
                     ($emergencyMitigationWinService.StartType.ToString() -eq "Automatic")) {
-=======
-                $emergencyMitigationWinService = Get-Service -ComputerName $ComputerName -Name MSExchangeMitigation -ErrorAction Stop
-                if (($emergencyMitigationWinService.Status -eq "Running") -and
-                    ($emergencyMitigationWinService.StartType -eq "Automatic")) {
->>>>>>> b10fbba5
                     $exchangeEmergencyMitigationWinServiceRating = "Running"
                 } else {
                     $exchangeEmergencyMitigationWinServiceRating = "Investigate"
